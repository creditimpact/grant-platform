--- conflicted
+++ resolved
@@ -27,15 +27,10 @@
     "@types/jest": "^30.0.0",
     "jest": "^29.7.0",
     "nock": "13.5.2",
-<<<<<<< HEAD
-    "supertest": "^6.3.4",
-    "ts-jest": "^29.4.1"
-=======
     "supertest": "^6.3.4"
   },
   "jest": {
     "setupFilesAfterEnv": ["<rootDir>/jest.setup.js"],
     "testEnvironment": "node"
->>>>>>> c760b70b
   }
 }